<<<<<<< HEAD
from __future__ import annotations

import hashlib

=======

from __future__ import annotations
>>>>>>> 112e4cf6
import base64
import hashlib
import logging
import uuid

from django.db import models
from django.utils.translation import gettext_lazy as _

from core import settings

logger = logging.getLogger(__name__)


FILE_TYPES = (
    ("source", _("Source")),
    ("binary", _("Binary")),
    ("other", _("Other")),
    ("unknown", _("Unknown")),
    ("", _("Unknown")),
)


class File(models.Model):
    """
    Represents a file that is associated with an analyzed project.
    """

    class FileType(models.TextChoices):
        SOURCE_CODE = "S", _("Source Code")
        SCAN_RESULT = "R", _("Scan Result")
        UNKNOWN = "U", _("Unknown")

    uuid = models.UUIDField(
        default=uuid.uuid4, editable=False, db_index=True, unique=True
    )
    name = models.CharField(max_length=512, db_index=True)
    path = models.CharField(max_length=4096, db_index=True)
    file_type = models.CharField(
        max_length=16, db_index=True, choices=FileType.choices, default=FileType.UNKNOWN
    )
    content_type = models.CharField(max_length=64, db_index=True, null=True, blank=True)
    file_key = models.CharField(max_length=64, db_index=True, null=True, blank=True)

    def __str__(self):
        return str(self.path)


class FileContent(models.Model):
    """Represents file content."""

    hash = models.BinaryField(max_length=32, db_index=True)
    content_type = models.CharField(max_length=64, db_index=True, null=True, blank=True)
    data = models.BinaryField(null=True, blank=True)

    def __str__(self):
        return base64.b64encode(self.hash).decode("ascii")

    @classmethod
    def generate_hash(cls, data: bytes, encode=False) -> str | bytes:
        """Generates a hash for the given data."""
        digest = hashlib.sha256(data, usedforsecurity=True).digest()
        if encode:
            return base64.b64encode(digest).decode("ascii")
        return digest<|MERGE_RESOLUTION|>--- conflicted
+++ resolved
@@ -1,12 +1,4 @@
-<<<<<<< HEAD
 from __future__ import annotations
-
-import hashlib
-
-=======
-
-from __future__ import annotations
->>>>>>> 112e4cf6
 import base64
 import hashlib
 import logging
